"""
CapacityWidget - UI für Kapazitätsplanung
"""
from typing import Optional, List
from datetime import datetime
from PySide6.QtWidgets import (
    QWidget, QVBoxLayout, QHBoxLayout, QFormLayout,
    QLineEdit, QPushButton, QTableWidget, QTableWidgetItem,
    QHeaderView, QLabel, QGroupBox, QComboBox, QDateEdit,
    QTextEdit, QProgressBar, QMessageBox, QFileDialog
)
from PySide6.QtCore import Qt, QDate
from PySide6.QtGui import QColor

from ..viewmodels.capacity_viewmodel import CapacityViewModel
from ..models.capacity import Capacity
from ..models.worker import Worker


class CapacityWidget(QWidget):
    """
    Widget für Kapazitätsplanung

    Features:
        - Kapazitäten erstellen/bearbeiten/löschen
        - Worker-basierte Filterung
        - Zeitraum-basierte Ansicht
        - Auslastungsanzeige (Soll/Ist)
    """

    def __init__(self, viewmodel: CapacityViewModel):
        super().__init__()
        self._viewmodel = viewmodel
        self._current_capacity_id: Optional[int] = None
        self._capacities: List[Capacity] = []
        self._workers: List[Worker] = []

        self._setup_ui()
        self._connect_signals()
        self._load_workers()
        self._load_capacities()

    def _setup_ui(self):
        """Erstellt das UI Layout"""
        layout = QHBoxLayout(self)

        # Left: Capacity List & Filter
        left_panel = self._create_list_panel()
        layout.addWidget(left_panel, stretch=2)

        # Right: Capacity Form & Utilization
        right_panel = self._create_form_panel()
        layout.addWidget(right_panel, stretch=1)

    def _create_list_panel(self) -> QWidget:
        """Erstellt das Listen-Panel"""
        panel = QGroupBox("Kapazitäten")
        layout = QVBoxLayout(panel)

        # Filter Section
        filter_layout = QHBoxLayout()

        filter_layout.addWidget(QLabel("Worker:"))
        self._worker_filter = QComboBox()
        self._worker_filter.addItem("Alle Workers", None)
        self._worker_filter.currentIndexChanged.connect(self._on_filter_changed)
        filter_layout.addWidget(self._worker_filter, stretch=1)

        filter_layout.addWidget(QLabel("Von:"))
        self._start_date_filter = QDateEdit()
        self._start_date_filter.setCalendarPopup(True)
        self._start_date_filter.setDate(QDate.currentDate().addMonths(-3))
        self._start_date_filter.dateChanged.connect(self._on_filter_changed)
        filter_layout.addWidget(self._start_date_filter)

        filter_layout.addWidget(QLabel("Bis:"))
        self._end_date_filter = QDateEdit()
        self._end_date_filter.setCalendarPopup(True)
        self._end_date_filter.setDate(QDate.currentDate().addMonths(3))
        self._end_date_filter.dateChanged.connect(self._on_filter_changed)
        filter_layout.addWidget(self._end_date_filter)

        layout.addLayout(filter_layout)

        # Capacity Table
        self._capacity_table = QTableWidget()
        self._capacity_table.setColumnCount(6)
        self._capacity_table.setHorizontalHeaderLabels([
            "ID", "Worker", "Von", "Bis", "Stunden", "Auslastung"
        ])
        self._capacity_table.horizontalHeader().setSectionResizeMode(QHeaderView.Stretch)
        self._capacity_table.setSelectionBehavior(QTableWidget.SelectRows)
        self._capacity_table.setSelectionMode(QTableWidget.SingleSelection)
        self._capacity_table.itemSelectionChanged.connect(self._on_capacity_selected)
        layout.addWidget(self._capacity_table)

        # Action Buttons
        button_layout = QHBoxLayout()

        self._new_button = QPushButton("Neue Kapazität")
        self._new_button.clicked.connect(self._on_new_clicked)
        button_layout.addWidget(self._new_button)

        self._delete_button = QPushButton("Löschen")
        self._delete_button.clicked.connect(self._on_delete_clicked)
        self._delete_button.setEnabled(False)
        button_layout.addWidget(self._delete_button)
<<<<<<< HEAD
        
        button_layout.addStretch()
        
        # Export Buttons
        self._export_csv_button = QPushButton("📊 Export CSV")
        self._export_csv_button.clicked.connect(self._export_to_csv)
        button_layout.addWidget(self._export_csv_button)
        
        self._export_excel_button = QPushButton("📗 Export Excel")
        self._export_excel_button.clicked.connect(self._export_to_excel)
        button_layout.addWidget(self._export_excel_button)
        
=======

>>>>>>> 013c260f
        layout.addLayout(button_layout)

        return panel

    def _create_form_panel(self) -> QWidget:
        """Erstellt das Formular-Panel"""
        panel = QWidget()
        layout = QVBoxLayout(panel)

        # Form Section
        form_group = QGroupBox("Kapazität Details")
        form_layout = QFormLayout(form_group)

        self._worker_input = QComboBox()
        form_layout.addRow("Worker:", self._worker_input)

        self._start_date_input = QDateEdit()
        self._start_date_input.setCalendarPopup(True)
        self._start_date_input.setDate(QDate.currentDate())
        form_layout.addRow("Von:", self._start_date_input)

        self._end_date_input = QDateEdit()
        self._end_date_input.setCalendarPopup(True)
        self._end_date_input.setDate(QDate.currentDate().addMonths(1))
        form_layout.addRow("Bis:", self._end_date_input)

        self._planned_hours_input = QLineEdit()
        self._planned_hours_input.setPlaceholderText("160.0")
        form_layout.addRow("Geplante Stunden:", self._planned_hours_input)

        self._notes_input = QTextEdit()
        self._notes_input.setPlaceholderText("Optionale Notizen...")
        self._notes_input.setMaximumHeight(80)
        form_layout.addRow("Notizen:", self._notes_input)

        layout.addWidget(form_group)

        # Utilization Section
        utilization_group = QGroupBox("Auslastung")
        utilization_layout = QVBoxLayout(utilization_group)

        self._utilization_bar = QProgressBar()
        self._utilization_bar.setTextVisible(True)
        self._utilization_bar.setMinimum(0)
        self._utilization_bar.setMaximum(150)  # 150% als Maximum
        utilization_layout.addWidget(self._utilization_bar)

        stats_layout = QFormLayout()

        self._hours_worked_label = QLabel("-")
        stats_layout.addRow("Gearbeitete Stunden:", self._hours_worked_label)

        self._hours_planned_label = QLabel("-")
        stats_layout.addRow("Geplante Stunden:", self._hours_planned_label)

        self._utilization_label = QLabel("-")
        stats_layout.addRow("Auslastung:", self._utilization_label)

        utilization_layout.addLayout(stats_layout)

        layout.addWidget(utilization_group)

        # Status Label
        self._status_label = QLabel()
        self._status_label.setWordWrap(True)
        layout.addWidget(self._status_label)

        layout.addStretch()

        # Action Buttons
        button_layout = QHBoxLayout()

        self._save_button = QPushButton("Speichern")
        self._save_button.clicked.connect(self._on_save_clicked)
        button_layout.addWidget(self._save_button)

        self._cancel_button = QPushButton("Abbrechen")
        self._cancel_button.clicked.connect(self._on_cancel_clicked)
        button_layout.addWidget(self._cancel_button)

        self._calculate_button = QPushButton("Auslastung berechnen")
        self._calculate_button.clicked.connect(self._on_calculate_clicked)
        button_layout.addWidget(self._calculate_button)

        layout.addLayout(button_layout)

        return panel

    def _connect_signals(self):
        """Verbindet ViewModel Signals"""
        self._viewmodel.capacity_created.connect(self._on_capacity_created)
        self._viewmodel.capacity_updated.connect(self._on_capacity_updated)
        self._viewmodel.capacity_deleted.connect(self._on_capacity_deleted)
        self._viewmodel.capacities_loaded.connect(self._on_capacities_loaded)
        self._viewmodel.utilization_calculated.connect(self._on_utilization_calculated)
        self._viewmodel.validation_failed.connect(self._on_validation_failed)
        self._viewmodel.error_occurred.connect(self._on_error_occurred)

    def _load_workers(self):
        """Lädt Workers für Dropdowns"""
        self._workers = self._viewmodel.get_active_workers()

        # Populate worker dropdowns
        self._worker_input.clear()
        self._worker_filter.clear()
        self._worker_filter.addItem("Alle Workers", None)

        for worker in self._workers:
            self._worker_input.addItem(worker.name, worker.id)
            self._worker_filter.addItem(worker.name, worker.id)

    def _load_capacities(self):
        """Lädt Kapazitäten basierend auf Filter"""
        worker_id = self._worker_filter.currentData()
        start_date = self._start_date_filter.date().toPython()
        end_date = self._end_date_filter.date().toPython()

        start_datetime = datetime(start_date.year, start_date.month, start_date.day)
        end_datetime = datetime(end_date.year, end_date.month, end_date.day, 23, 59, 59)

        if worker_id:
            self._viewmodel.load_capacities_for_worker(
                worker_id, start_datetime, end_datetime
            )
        else:
            self._viewmodel.load_all_capacities(start_datetime, end_datetime)

    def _populate_table(self, capacities: List[Capacity]):
        """Füllt die Tabelle mit Kapazitäten"""
        self._capacity_table.setRowCount(0)
        self._capacities = capacities

        for capacity in capacities:
            row = self._capacity_table.rowCount()
            self._capacity_table.insertRow(row)

            # Find worker name
            worker = next(
                (w for w in self._workers if w.id == capacity.worker_id),
                None
            )
            worker_name = worker.name if worker else f"Worker #{capacity.worker_id}"

            # ID
            id_item = QTableWidgetItem(str(capacity.id))
            id_item.setData(Qt.UserRole, capacity.id)
            id_item.setFlags(id_item.flags() & ~Qt.ItemIsEditable)
            self._capacity_table.setItem(row, 0, id_item)

            # Worker
            worker_item = QTableWidgetItem(worker_name)
            worker_item.setFlags(worker_item.flags() & ~Qt.ItemIsEditable)
            self._capacity_table.setItem(row, 1, worker_item)

            # Start Date
            start_str = capacity.start_date.strftime("%d.%m.%Y")
            start_item = QTableWidgetItem(start_str)
            start_item.setFlags(start_item.flags() & ~Qt.ItemIsEditable)
            self._capacity_table.setItem(row, 2, start_item)

            # End Date
            end_str = capacity.end_date.strftime("%d.%m.%Y")
            end_item = QTableWidgetItem(end_str)
            end_item.setFlags(end_item.flags() & ~Qt.ItemIsEditable)
            self._capacity_table.setItem(row, 3, end_item)

            # Planned Hours
            hours_item = QTableWidgetItem(f"{capacity.planned_hours:.1f}h")
            hours_item.setTextAlignment(Qt.AlignRight | Qt.AlignVCenter)
            hours_item.setFlags(hours_item.flags() & ~Qt.ItemIsEditable)
            self._capacity_table.setItem(row, 4, hours_item)

            # Calculate and display utilization
            utilization = self._calculate_capacity_utilization(capacity)
            util_item = QTableWidgetItem(utilization['display'])
            util_item.setTextAlignment(Qt.AlignCenter)
            util_item.setFlags(util_item.flags() & ~Qt.ItemIsEditable)

            # Color coding based on utilization
            if utilization['percent'] is not None:
                if utilization['percent'] < 80:
                    util_item.setForeground(QColor("orange"))
                elif utilization['percent'] <= 110:
                    util_item.setForeground(QColor("green"))
                else:
                    util_item.setForeground(QColor("red"))

            self._capacity_table.setItem(row, 5, util_item)

    def _clear_form(self):
        """Leert das Formular"""
        self._current_capacity_id = None
        self._worker_input.setCurrentIndex(0)
        self._start_date_input.setDate(QDate.currentDate())
        self._end_date_input.setDate(QDate.currentDate().addMonths(1))
        self._planned_hours_input.clear()
        self._notes_input.clear()
        self._clear_utilization()
        self._status_label.clear()

    def _populate_form(self, capacity: Capacity):
        """Füllt das Formular mit Kapazitäts-Daten"""
        self._current_capacity_id = capacity.id

        # Set worker
        index = self._worker_input.findData(capacity.worker_id)
        if index >= 0:
            self._worker_input.setCurrentIndex(index)

        # Set dates
        start_qdate = QDate(
            capacity.start_date.year,
            capacity.start_date.month,
            capacity.start_date.day
        )
        self._start_date_input.setDate(start_qdate)

        end_qdate = QDate(
            capacity.end_date.year,
            capacity.end_date.month,
            capacity.end_date.day
        )
        self._end_date_input.setDate(end_qdate)

        # Set hours
        self._planned_hours_input.setText(str(capacity.planned_hours))

        # Set notes
        self._notes_input.setPlainText(capacity.notes or "")

        self._status_label.clear()

        # Auto-calculate utilization
        self._calculate_utilization()

    def _clear_utilization(self):
        """Leert die Auslastungs-Anzeige"""
        self._utilization_bar.setValue(0)
        self._utilization_bar.setFormat("-")
        self._hours_worked_label.setText("-")
        self._hours_planned_label.setText("-")
        self._utilization_label.setText("-")

    def _calculate_capacity_utilization(self, capacity: Capacity) -> dict:
        """
        Berechnet die Auslastung für eine einzelne Kapazität

        Args:
            capacity: Die Kapazität für die die Auslastung berechnet werden soll

        Returns:
            Dict mit 'percent' (float oder None) und 'display' (str)
        """
        try:
            # Direkter Aufruf des AnalyticsService ohne Signal-Emission
            # um Probleme mit dem Form-Panel zu vermeiden
            analytics_service = self._viewmodel._analytics_service
            utilization_data = analytics_service.calculate_worker_utilization(
                capacity.worker_id,
                capacity.start_date,
                capacity.end_date
            )

            if utilization_data and utilization_data.get('hours_planned', 0) > 0:
                percent = utilization_data['utilization_percent']
                return {
                    'percent': percent,
                    'display': f"{percent:.1f}%"
                }
            else:
                # Keine Daten oder keine geplanten Stunden
                return {
                    'percent': None,
                    'display': "-"
                }
        except Exception:
            # Bei Fehler einfach "-" anzeigen
            return {
                'percent': None,
                'display': "-"
            }

    def _calculate_utilization(self):
        """Berechnet die Auslastung für aktuellen Form-Zustand"""
        worker_id = self._worker_input.currentData()
        if not worker_id:
            return

        start_date = self._start_date_input.date().toPython()
        end_date = self._end_date_input.date().toPython()

        start_datetime = datetime(start_date.year, start_date.month, start_date.day)
        end_datetime = datetime(end_date.year, end_date.month, end_date.day, 23, 59, 59)

        self._viewmodel.calculate_utilization(worker_id, start_datetime, end_datetime)

    def _on_filter_changed(self):
        """Handler für Filter-Änderungen"""
        self._load_capacities()

    def _on_capacity_selected(self):
        """Handler für Kapazitäts-Auswahl"""
        selected_rows = self._capacity_table.selectedItems()
        if not selected_rows:
            self._delete_button.setEnabled(False)
            return

        self._delete_button.setEnabled(True)

        row = selected_rows[0].row()
        capacity_id = self._capacity_table.item(row, 0).data(Qt.UserRole)

        capacity = next((c for c in self._capacities if c.id == capacity_id), None)
        if capacity:
            self._populate_form(capacity)

    def _on_new_clicked(self):
        """Handler für Neu-Button"""
        self._clear_form()
        self._capacity_table.clearSelection()

    def _on_save_clicked(self):
        """Handler für Speichern-Button"""
        worker_id = self._worker_input.currentData()
        if not worker_id:
            self._show_error("Bitte wählen Sie einen Worker")
            return

        start_date = self._start_date_input.date().toPython()
        end_date = self._end_date_input.date().toPython()
        start_datetime = datetime(start_date.year, start_date.month, start_date.day)
        end_datetime = datetime(end_date.year, end_date.month, end_date.day, 23, 59, 59)

        try:
            planned_hours = float(self._planned_hours_input.text())
        except ValueError:
            self._show_error("Geplante Stunden müssen eine Zahl sein")
            return

        notes = self._notes_input.toPlainText()

        if self._current_capacity_id is None:
            # Create new
            self._viewmodel.create_capacity(
                worker_id, start_datetime, end_datetime, planned_hours, notes
            )
        else:
            # Update existing
            self._viewmodel.update_capacity(
                self._current_capacity_id, worker_id,
                start_datetime, end_datetime, planned_hours, notes
            )

    def _on_cancel_clicked(self):
        """Handler für Abbrechen-Button"""
        self._clear_form()
        self._capacity_table.clearSelection()

    def _on_calculate_clicked(self):
        """Handler für Auslastung-Berechnen-Button"""
        self._calculate_utilization()

    def _on_delete_clicked(self):
        """Handler für Löschen-Button"""
        if self._current_capacity_id is None:
            return

        reply = QMessageBox.question(
            self,
            "Kapazität löschen",
            "Möchten Sie diese Kapazität wirklich löschen?",
            QMessageBox.Yes | QMessageBox.No,
            QMessageBox.No
        )

        if reply == QMessageBox.Yes:
            self._viewmodel.delete_capacity(self._current_capacity_id)

    def _on_capacity_created(self, capacity_id: int):
        """Handler für capacity_created Signal"""
        self._show_success(f"Kapazität erfolgreich erstellt (ID: {capacity_id})")
        self._clear_form()
        self._load_capacities()

    def _on_capacity_updated(self, capacity_id: int):
        """Handler für capacity_updated Signal"""
        self._show_success("Kapazität erfolgreich aktualisiert")
        self._load_capacities()

    def _on_capacity_deleted(self, capacity_id: int):
        """Handler für capacity_deleted Signal"""
        self._show_success("Kapazität erfolgreich gelöscht")
        self._clear_form()
        self._load_capacities()

    def _on_capacities_loaded(self, capacities: List[Capacity]):
        """Handler für capacities_loaded Signal"""
        self._populate_table(capacities)

    def _on_utilization_calculated(
        self, worker_id: int, utilization: float, hours_worked: float, hours_planned: float
    ):
        """Handler für utilization_calculated Signal"""
        # Update progress bar
        self._utilization_bar.setValue(int(utilization))
        self._utilization_bar.setFormat(f"{utilization:.1f}%")

        # Color coding
        if utilization < 80:
            self._utilization_bar.setStyleSheet("QProgressBar::chunk { background-color: orange; }")
        elif utilization <= 110:
            self._utilization_bar.setStyleSheet("QProgressBar::chunk { background-color: green; }")
        else:
            self._utilization_bar.setStyleSheet("QProgressBar::chunk { background-color: red; }")

        # Update labels
        self._hours_worked_label.setText(f"{hours_worked:.1f}h")
        self._hours_planned_label.setText(f"{hours_planned:.1f}h")
        self._utilization_label.setText(f"{utilization:.1f}%")

    def _on_validation_failed(self, message: str):
        """Handler für validation_failed Signal"""
        self._show_error(message)

    def _on_error_occurred(self, message: str):
        """Handler für error_occurred Signal"""
        self._show_error(message)

    def _show_success(self, message: str):
        """Zeigt Erfolgs-Nachricht"""
        self._status_label.setText(f"✓ {message}")
        self._status_label.setStyleSheet("color: green;")

    def _show_error(self, message: str):
        """Zeigt Fehler-Nachricht"""
        self._status_label.setText(f"✗ {message}")
        self._status_label.setStyleSheet("color: red;")
    
    def _export_to_csv(self):
        """Exportiert Kapazitätsdaten als CSV"""
        if not self._capacities:
            QMessageBox.warning(
                self,
                "Keine Daten",
                "Es sind keine Kapazitätsdaten zum Exportieren vorhanden."
            )
            return
        
        # Get filter information for filename and header
        start_date = self._start_date_filter.date().toPython()
        end_date = self._end_date_filter.date().toPython()
        worker_filter = self._worker_filter.currentText()
        
        # Datei-Dialog
        default_filename = f"capacity_report_{start_date.strftime('%Y%m%d')}_{end_date.strftime('%Y%m%d')}.csv"
        file_path, _ = QFileDialog.getSaveFileName(
            self,
            "Export als CSV",
            default_filename,
            "CSV Files (*.csv)"
        )
        
        if not file_path:
            return
        
        try:
            import csv
            
            with open(file_path, 'w', newline='', encoding='utf-8') as csvfile:
                writer = csv.writer(csvfile, delimiter=';')
                
                # Bericht-Informationen
                writer.writerow(['Kapazitätsplanung Bericht'])
                writer.writerow(['Zeitraum', f"{start_date.strftime('%d.%m.%Y')} - {end_date.strftime('%d.%m.%Y')}"])
                writer.writerow(['Worker-Filter', worker_filter])
                writer.writerow(['Export-Datum', datetime.now().strftime('%d.%m.%Y %H:%M:%S')])
                writer.writerow([])
                
                # Header
                writer.writerow([
                    'ID', 'Worker', 'Von', 'Bis', 'Geplante Stunden',
                    'Tage', 'Stunden/Tag', 'Notizen'
                ])
                
                # Daten
                total_hours = 0.0
                for capacity in self._capacities:
                    # Find worker name
                    worker = next((w for w in self._workers if w.id == capacity.worker_id), None)
                    worker_name = worker.name if worker else f"Worker #{capacity.worker_id}"
                    
                    writer.writerow([
                        capacity.id,
                        worker_name,
                        capacity.start_date.strftime('%d.%m.%Y'),
                        capacity.end_date.strftime('%d.%m.%Y'),
                        f"{capacity.planned_hours:.1f}",
                        capacity.days_count(),
                        f"{capacity.hours_per_day():.1f}",
                        capacity.notes or "-"
                    ])
                    total_hours += capacity.planned_hours
                
                # Zusammenfassung
                writer.writerow([])
                writer.writerow(['Zusammenfassung'])
                writer.writerow(['Anzahl Einträge', len(self._capacities)])
                writer.writerow(['Gesamt geplante Stunden', f"{total_hours:.1f}"])
            
            QMessageBox.information(
                self,
                "Export erfolgreich",
                f"Kapazitätsdaten wurden erfolgreich exportiert:\n\n{file_path}"
            )
            
        except Exception as e:
            QMessageBox.critical(
                self,
                "Export fehlgeschlagen",
                f"Fehler beim Exportieren der Daten:\n\n{str(e)}"
            )
    
    def _export_to_excel(self):
        """Exportiert Kapazitätsdaten als Excel mit Formatierung"""
        if not self._capacities:
            QMessageBox.warning(
                self,
                "Keine Daten",
                "Es sind keine Kapazitätsdaten zum Exportieren vorhanden."
            )
            return
        
        # Get filter information for filename and header
        start_date = self._start_date_filter.date().toPython()
        end_date = self._end_date_filter.date().toPython()
        worker_filter = self._worker_filter.currentText()
        
        # Datei-Dialog
        default_filename = f"capacity_report_{start_date.strftime('%Y%m%d')}_{end_date.strftime('%Y%m%d')}.xlsx"
        file_path, _ = QFileDialog.getSaveFileName(
            self,
            "Export als Excel",
            default_filename,
            "Excel Files (*.xlsx)"
        )
        
        if not file_path:
            return
        
        try:
            from openpyxl import Workbook
            from openpyxl.styles import Font, PatternFill, Alignment, Border, Side
            
            wb = Workbook()
            ws = wb.active
            ws.title = "Kapazitätsplanung"
            
            # Titel und Berichtsinformationen
            title_cell = ws.cell(row=1, column=1, value="Kapazitätsplanung Bericht")
            title_cell.font = Font(bold=True, size=16, color="FFFFFF")
            title_cell.fill = PatternFill(start_color="4472C4", end_color="4472C4", fill_type="solid")
            ws.merge_cells('A1:H1')
            
            ws.cell(row=2, column=1, value="Zeitraum:")
            ws.cell(row=2, column=2, value=f"{start_date.strftime('%d.%m.%Y')} - {end_date.strftime('%d.%m.%Y')}")
            ws.cell(row=3, column=1, value="Worker-Filter:")
            ws.cell(row=3, column=2, value=worker_filter)
            ws.cell(row=4, column=1, value="Export-Datum:")
            ws.cell(row=4, column=2, value=datetime.now().strftime('%d.%m.%Y %H:%M:%S'))
            
            # Header-Zeile (Row 6)
            headers = ['ID', 'Worker', 'Von', 'Bis', 'Geplante Stunden', 
                      'Tage', 'Stunden/Tag', 'Notizen']
            
            for col_num, header in enumerate(headers, 1):
                cell = ws.cell(row=6, column=col_num, value=header)
                cell.font = Font(bold=True, size=12, color="FFFFFF")
                cell.fill = PatternFill(start_color="4472C4", end_color="4472C4", fill_type="solid")
                cell.alignment = Alignment(horizontal='center', vertical='center')
                cell.border = Border(
                    left=Side(style='thin'),
                    right=Side(style='thin'),
                    top=Side(style='thin'),
                    bottom=Side(style='thin')
                )
            
            # Daten-Zeilen
            row_num = 7
            total_hours = 0.0
            
            for capacity in self._capacities:
                # Find worker name
                worker = next((w for w in self._workers if w.id == capacity.worker_id), None)
                worker_name = worker.name if worker else f"Worker #{capacity.worker_id}"
                
                row_data = [
                    capacity.id,
                    worker_name,
                    capacity.start_date.strftime('%d.%m.%Y'),
                    capacity.end_date.strftime('%d.%m.%Y'),
                    capacity.planned_hours,
                    capacity.days_count(),
                    capacity.hours_per_day(),
                    capacity.notes or "-"
                ]
                
                for col_num, value in enumerate(row_data, 1):
                    cell = ws.cell(row=row_num, column=col_num, value=value)
                    
                    # Alignment
                    if col_num in [1, 5, 6, 7]:  # ID, Hours, Days, Hours/Day - center
                        cell.alignment = Alignment(horizontal='center')
                    elif col_num in [3, 4]:  # Dates - center
                        cell.alignment = Alignment(horizontal='center')
                    else:  # Worker, Notes - left
                        cell.alignment = Alignment(horizontal='left')
                    
                    # Border
                    cell.border = Border(
                        left=Side(style='thin'),
                        right=Side(style='thin'),
                        top=Side(style='thin'),
                        bottom=Side(style='thin')
                    )
                    
                    # Number formatting for hours
                    if col_num in [5, 7]:  # Planned Hours, Hours/Day
                        cell.number_format = '0.0'
                
                total_hours += capacity.planned_hours
                row_num += 1
            
            # Zusammenfassung (mit Abstand)
            row_num += 2
            summary_row = row_num
            
            summary_cell = ws.cell(row=summary_row, column=1, value="Zusammenfassung")
            summary_cell.font = Font(bold=True, size=14, color="FFFFFF")
            summary_cell.fill = PatternFill(start_color="2E75B6", end_color="2E75B6", fill_type="solid")
            ws.merge_cells(start_row=summary_row, start_column=1, end_row=summary_row, end_column=2)
            
            summary_data = [
                ('Anzahl Einträge', len(self._capacities)),
                ('Gesamt geplante Stunden', f"{total_hours:.1f}")
            ]
            
            for i, (label, value) in enumerate(summary_data, 1):
                row = summary_row + i
                label_cell = ws.cell(row=row, column=1, value=label)
                label_cell.font = Font(bold=True)
                
                value_cell = ws.cell(row=row, column=2, value=value)
                value_cell.alignment = Alignment(horizontal='left')
            
            # Spaltenbreiten anpassen
            ws.column_dimensions['A'].width = 8   # ID
            ws.column_dimensions['B'].width = 20  # Worker
            ws.column_dimensions['C'].width = 12  # Von
            ws.column_dimensions['D'].width = 12  # Bis
            ws.column_dimensions['E'].width = 16  # Geplante Stunden
            ws.column_dimensions['F'].width = 8   # Tage
            ws.column_dimensions['G'].width = 14  # Stunden/Tag
            ws.column_dimensions['H'].width = 30  # Notizen
            
            # Speichern
            wb.save(file_path)
            
            QMessageBox.information(
                self,
                "Export erfolgreich",
                f"Kapazitätsdaten wurden erfolgreich exportiert:\n\n{file_path}"
            )
            
        except Exception as e:
            QMessageBox.critical(
                self,
                "Export fehlgeschlagen",
                f"Fehler beim Exportieren der Daten:\n\n{str(e)}"
            )<|MERGE_RESOLUTION|>--- conflicted
+++ resolved
@@ -105,7 +105,6 @@
         self._delete_button.clicked.connect(self._on_delete_clicked)
         self._delete_button.setEnabled(False)
         button_layout.addWidget(self._delete_button)
-<<<<<<< HEAD
         
         button_layout.addStretch()
         
@@ -118,9 +117,6 @@
         self._export_excel_button.clicked.connect(self._export_to_excel)
         button_layout.addWidget(self._export_excel_button)
         
-=======
-
->>>>>>> 013c260f
         layout.addLayout(button_layout)
 
         return panel
